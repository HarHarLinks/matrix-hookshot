import { AdminRoom, BRIDGE_ROOM_TYPE, LEGACY_BRIDGE_ROOM_TYPE } from "./AdminRoom";
import { Appservice, IAppserviceRegistration, RichRepliesPreprocessor, IRichReplyMetadata, StateEvent, PantalaimonClient, MatrixClient } from "matrix-bot-sdk";
import { BridgeConfig, BridgeConfigProvisioning, GitLabInstance } from "./Config/Config";
import { BridgeWidgetApi } from "./Widgets/BridgeWidgetApi";
import { CommentProcessor } from "./CommentProcessor";
import { ConnectionManager } from "./ConnectionManager";
import { GetIssueResponse, GetIssueOpts } from "./Gitlab/Types"
import { GithubInstance } from "./Github/GithubInstance";
import { GitHubIssueConnection } from "./Connections/GithubIssue";
import { GitHubProjectConnection } from "./Connections/GithubProject";
import { GitHubRepoConnection } from "./Connections/GithubRepo";
import { GitLabIssueConnection } from "./Connections/GitlabIssue";
import { IBridgeStorageProvider } from "./Stores/StorageProvider";
import { IConnection, GitHubDiscussionSpace, GitHubDiscussionConnection, GitHubUserSpace } from "./Connections";
import { IGitLabWebhookIssueStateEvent, IGitLabWebhookMREvent, IGitLabWebhookNoteEvent } from "./Gitlab/WebhookTypes";
import { JiraIssueEvent, JiraIssueUpdatedEvent } from "./Jira/WebhookTypes";
import { MatrixEvent, MatrixMemberContent, MatrixMessageContent } from "./MatrixEvent";
import { MemoryStorageProvider } from "./Stores/MemoryStorageProvider";
import { MessageQueue, createMessageQueue } from "./MessageQueue/MessageQueue";
import { MessageSenderClient } from "./MatrixSender";
import { NotifFilter, NotificationFilterStateContent } from "./NotificationFilters";
import { NotificationProcessor } from "./NotificationsProcessor";
import { OAuthRequest, GitHubOAuthTokens, NotificationsEnableEvent, NotificationsDisableEvent, GenericWebhookEvent,} from "./Webhooks";
import { ProjectsGetResponseData } from "./Github/Types";
import { RedisStorageProvider } from "./Stores/RedisStorageProvider";
import { retry } from "./PromiseUtil";
import { UserNotificationsEvent } from "./Notifications/UserNotificationWatcher";
import { UserTokenStore } from "./UserTokenStore";
import * as GitHubWebhookTypes from "@octokit/webhooks-types";
import LogWrapper from "./LogWrapper";
<<<<<<< HEAD
import { Provisioner } from "./provisioning/provisioner";
=======
import { JiraOAuthResult } from "./Jira/Types";
import { AdminAccountData } from "./AdminRoomCommandHandler";
>>>>>>> fa3815ac
const log = new LogWrapper("Bridge");

export class Bridge {
    private readonly as: Appservice;
    private readonly storage: IBridgeStorageProvider;
    private readonly messageClient: MessageSenderClient;
    private readonly queue: MessageQueue;
    private readonly commentProcessor: CommentProcessor;
    private readonly notifProcessor: NotificationProcessor;
    private readonly tokenStore: UserTokenStore;
    private connectionManager?: ConnectionManager;
    private github?: GithubInstance;
    private encryptedMatrixClient?: MatrixClient;
    private adminRooms: Map<string, AdminRoom> = new Map();
    private widgetApi: BridgeWidgetApi = new BridgeWidgetApi(this.adminRooms);
    private provisioningApi?: Provisioner;

    private ready = false;

    constructor(private config: BridgeConfig, private registration: IAppserviceRegistration) {
        if (this.config.queue.host && this.config.queue.port) {
            log.info(`Initialising Redis storage (on ${this.config.queue.host}:${this.config.queue.port})`);
            this.storage = new RedisStorageProvider(this.config.queue.host, this.config.queue.port);
        } else {
            log.info('Initialising memory storage');
            this.storage = new MemoryStorageProvider();
        }
        this.as = new Appservice({
            homeserverName: this.config.bridge.domain,
            homeserverUrl: this.config.bridge.url,
            port: this.config.bridge.port,
            bindAddress: this.config.bridge.bindAddress,
            registration: this.registration,
            storage: this.storage,
        });
        this.queue = createMessageQueue(this.config);
        this.messageClient = new MessageSenderClient(this.queue);
        this.commentProcessor = new CommentProcessor(this.as, this.config.bridge.mediaUrl || this.config.bridge.url);
        this.notifProcessor = new NotificationProcessor(this.storage, this.messageClient);
        this.tokenStore = new UserTokenStore(this.config.passFile || "./passkey.pem", this.as.botIntent, this.config);
    }

    public stop() {
        this.as.stop();
        if (this.queue.stop) this.queue.stop();
        if (this.widgetApi) this.widgetApi.stop();
        if (this.provisioningApi) this.provisioningApi.stop();
    }

    public async start() {
        log.info('Starting up');

        if (!this.config.github && !this.config.gitlab && !this.config.jira) {
            log.error("You haven't configured support for GitHub or GitLab!");
            throw Error('Bridge cannot start -- no connectors are configured');
        }

        if (this.config.github) {
            this.github = new GithubInstance(this.config.github);
            await this.github.start();
        }

        this.as.expressAppInstance.get("/live", (_, res) => res.send({ok: true}));
        this.as.expressAppInstance.get("/ready", (_, res) => res.status(this.ready ? 200 : 500).send({ready: this.ready}));

        if (this.config.bridge.pantalaimon) {
            log.info(`Loading pantalaimon client`);
            const pan = new PantalaimonClient(
                this.config.bridge.pantalaimon.url,
                this.storage,
            );
            this.encryptedMatrixClient = await pan.createClientWithCredentials(
                this.config.bridge.pantalaimon.username,
                this.config.bridge.pantalaimon.password
            );
            this.encryptedMatrixClient.on("room.message", async (roomId, event) => {
                return this.onRoomMessage(roomId, event);
            });
            // TODO: Filter
            await this.encryptedMatrixClient.start();
            log.info(`Pan client is syncing`);
        }


        await this.tokenStore.load();
        const connManager = this.connectionManager = new ConnectionManager(this.as,
            this.config, this.tokenStore, this.commentProcessor, this.messageClient, this.github);
    
        if (this.config.provisioning) {
            this.provisioningApi = new Provisioner(this.config.provisioning, this.connectionManager, this.as.botIntent);
        }

        this.as.on("query.room", async (roomAlias, cb) => {
            try {
                cb(await this.onQueryRoom(roomAlias));
            } catch (ex) {
                log.error("Failed to create room:", ex);
                cb(false);
            }
        });

        this.as.on("room.invite", async (roomId, event) => {
            return this.onRoomInvite(roomId, event);
        });

        this.as.on("room.message", async (roomId, event) => {
            return this.onRoomMessage(roomId, event);
        });

        this.as.on("room.event", async (roomId, event) => {
            return this.onRoomEvent(roomId, event);
        });

        this.as.on("room.join", async (roomId, event) => {
            return this.onRoomJoin(roomId, event);
        });

        this.queue.subscribe("response.matrix.message");
        this.queue.subscribe("notifications.user.events");
        this.queue.subscribe("github.*");
        this.queue.subscribe("gitlab.*");
        this.queue.subscribe("jira.*");

        const validateRepoIssue = (data: GitHubWebhookTypes.IssuesEvent|GitHubWebhookTypes.IssueCommentEvent) => {
            if (!data.repository || !data.issue) {
                throw Error("Malformed webhook event, missing repository or issue");
            }
            if (!data.repository.owner?.login) {
                throw Error('Cannot get connection for ownerless issue');
            }
            return {
                owner: data.repository.owner?.login,
                repository: data.repository,
                issue: data.issue,
            };
        }

        this.queue.on<GitHubWebhookTypes.IssueCommentCreatedEvent>("github.issue_comment.created", async ({ data }) => {
            const { repository, issue, owner } = validateRepoIssue(data);
            const connections = connManager.getConnectionsForGithubIssue(owner, repository.name, issue.number);
            connections.map(async (c) => {
                try {
                    if (c instanceof GitHubIssueConnection)
                        await c.onIssueCommentCreated(data);
                } catch (ex) {
                    log.warn(`Connection ${c.toString()} failed to handle github.issue_comment.created:`, ex);
                }
            })
        });

        this.queue.on<GitHubWebhookTypes.IssuesOpenedEvent>("github.issues.opened", async ({ data }) => {
            const { repository, owner } = validateRepoIssue(data);
            const connections = connManager.getConnectionsForGithubRepo(owner, repository.name);
            connections.map(async (c) => {
                try {
                    await c.onIssueCreated(data);
                } catch (ex) {
                    log.warn(`Connection ${c.toString()} failed to handle github.issues.opened:`, ex);
                }
            })
        });

        this.queue.on<GitHubWebhookTypes.IssuesEditedEvent>("github.issues.edited", async ({ data }) => {
            const { repository, issue, owner } = validateRepoIssue(data);
            const connections = connManager.getConnectionsForGithubIssue(owner, repository.name, issue.number);
            connections.map(async (c) => {
                try {
                    // TODO: Needs impls
                    if (c instanceof GitHubIssueConnection /* || c instanceof GitHubRepoConnection*/)
                        await c.onIssueEdited(data);
                } catch (ex) {
                    log.warn(`Connection ${c.toString()} failed to handle github.issues.edited:`, ex);
                }
            })
        });

        this.queue.on<GitHubWebhookTypes.IssuesClosedEvent>("github.issues.closed", async ({ data }) => {
            const { repository, issue, owner } = validateRepoIssue(data);
            const connections = connManager.getConnectionsForGithubIssue(owner, repository.name, issue.number);
            connections.map(async (c) => {
                try {
                    if (c instanceof GitHubIssueConnection || c instanceof GitHubRepoConnection)
                        await c.onIssueStateChange(data);
                } catch (ex) {
                    log.warn(`Connection ${c.toString()} failed to handle github.issues.closed:`, ex);
                }
            })
        });

        this.queue.on<GitHubWebhookTypes.IssuesReopenedEvent>("github.issues.reopened", async ({ data }) => {
            const { repository, issue, owner } = validateRepoIssue(data);
            const connections = connManager.getConnectionsForGithubIssue(owner, repository.name, issue.number);
            connections.map(async (c) => {
                try {
                    if (c.onIssueStateChange) {
                        await c.onIssueStateChange(data);
                    }
                } catch (ex) {
                    log.warn(`Connection ${c.toString()} failed to handle github.issues.reopened:`, ex);
                }
            })
        });

        this.queue.on<GitHubWebhookTypes.IssuesEditedEvent>("github.issues.edited", async ({ data }) => {
            const { repository, owner } = validateRepoIssue(data);
            const connections = connManager.getConnectionsForGithubRepo(owner, repository.name);
            connections.map(async (c) => {
                try {
                    await c.onIssueEdited(data);
                } catch (ex) {
                    log.warn(`Connection ${c.toString()} failed to handle github.issues.edited:`, ex);
                }
            })
        });

        this.queue.on<GitHubWebhookTypes.PullRequestOpenedEvent>("github.pull_request.opened", async ({ data }) => {
            const connections = connManager.getConnectionsForGithubRepo(data.repository.owner.login, data.repository.name);
            connections.map(async (c) => {
                try {
                    await c.onPROpened(data);
                } catch (ex) {
                    log.warn(`Connection ${c.toString()} failed to handle github.pull_request.opened:`, ex);
                }
            })
        });

        this.queue.on<GitHubWebhookTypes.PullRequestClosedEvent>("github.pull_request.closed", async ({ data }) => {
            const connections = connManager.getConnectionsForGithubRepo(data.repository.owner.login, data.repository.name);
            connections.map(async (c) => {
                try {
                    await c.onPRClosed(data);
                } catch (ex) {
                    log.warn(`Connection ${c.toString()} failed to handle github.pull_request.closed:`, ex);
                }
            })
        });

        this.queue.on<GitHubWebhookTypes.PullRequestReadyForReviewEvent>("github.pull_request.ready_for_review", async ({ data }) => {
            const connections = connManager.getConnectionsForGithubRepo(data.repository.owner.login, data.repository.name);
            connections.map(async (c) => {
                try {
                    await c.onPRReadyForReview(data);
                } catch (ex) {
                    log.warn(`Connection ${c.toString()} failed to handle github.pull_request.closed:`, ex);
                }
            })
        });

        this.queue.on<GitHubWebhookTypes.PullRequestReviewSubmittedEvent>("github.pull_request_review.submitted", async ({ data }) => {
            const connections = connManager.getConnectionsForGithubRepo(data.repository.owner.login, data.repository.name);
            connections.map(async (c) => {
                try {
                    await c.onPRReviewed(data);
                } catch (ex) {
                    log.warn(`Connection ${c.toString()} failed to handle github.pull_request.closed:`, ex);
                }
            })
        });

        this.queue.on<GitHubWebhookTypes.ReleaseCreatedEvent>("github.release.created", async ({ data }) => {
            const connections = connManager.getConnectionsForGithubRepo(data.repository.owner.login, data.repository.name);
            connections.map(async (c) => {
                try {
                    await c.onReleaseCreated(data);
                } catch (ex) {
                    log.warn(`Connection ${c.toString()} failed to handle github.pull_request.closed:`, ex);
                }
            })
        });

        this.queue.on<IGitLabWebhookMREvent>("gitlab.merge_request.open", async (msg) => {
            const connections = connManager.getConnectionsForGitLabRepo(msg.data.project.path_with_namespace);
            connections.map(async (c) => {
                try {
                    await c.onMergeRequestOpened(msg.data);
                } catch (ex) {
                    log.warn(`Connection ${c.toString()} failed to handle gitlab.merge_request.open:`, ex);
                }
            })
        });

        this.queue.on<IGitLabWebhookMREvent>("gitlab.tag_push", async (msg) => {
            const connections = connManager.getConnectionsForGitLabRepo(msg.data.project.path_with_namespace);
            connections.map(async (c) => {
                try {
                    await c.onMergeRequestOpened(msg.data);
                } catch (ex) {
                    log.warn(`Connection ${c.toString()} failed to handle gitlab.tag_push:`, ex);
                }
            })
        });

        this.queue.on<UserNotificationsEvent>("notifications.user.events", async (msg) => {
            const adminRoom = this.adminRooms.get(msg.data.roomId);
            if (!adminRoom) {
                log.warn("No admin room for this notif stream!");
                return;
            }
            await this.notifProcessor.onUserEvents(msg.data, adminRoom);
        });

        this.queue.on<OAuthRequest>("oauth.response", async (msg) => {
            const adminRoom = [...this.adminRooms.values()].find((r) => r.oauthState === msg.data.state);
            await this.queue.push<boolean>({
                data: !!(adminRoom),
                sender: "Bridge",
                messageId: msg.messageId,
                eventName: "response.oauth.response",
            });
        });

        this.queue.on<GitHubOAuthTokens>("oauth.tokens", async (msg) => {
            const adminRoom = [...this.adminRooms.values()].find((r) => r.oauthState === msg.data.state);
            if (!adminRoom) {
                log.warn("Could not find admin room for successful tokens request. This shouldn't happen!");
                return;
            }
            adminRoom.clearOauthState();
            await this.tokenStore.storeUserToken("github", adminRoom.userId, msg.data.access_token);
        });

        this.queue.on<IGitLabWebhookNoteEvent>("gitlab.note.created", async ({data}) => {
            const connections = connManager.getConnectionsForGitLabIssueWebhook(data.repository.homepage, data.issue.iid);
            connections.map(async (c) => {
                try {
                    if (c.onCommentCreated)
                        await c.onCommentCreated(data);
                } catch (ex) {
                    log.warn(`Connection ${c.toString()} failed to handle comment.created:`, ex);
                }
            })
        });

        this.queue.on<IGitLabWebhookIssueStateEvent>("gitlab.issue.reopen", async ({data}) => {
            const connections = connManager.getConnectionsForGitLabIssueWebhook(data.repository.homepage, data.object_attributes.iid);
            connections.map(async (c) => {
                try {
                    await c.onIssueReopened();
                } catch (ex) {
                    log.warn(`Connection ${c.toString()} failed to handle comment.created:`, ex);
                }
            })
        });

        this.queue.on<IGitLabWebhookIssueStateEvent>("gitlab.issue.close", async ({data}) => {
            const connections = connManager.getConnectionsForGitLabIssueWebhook(data.repository.homepage, data.object_attributes.iid);
            connections.map(async (c) => {
                try {
                    await c.onIssueClosed();
                } catch (ex) {
                    log.warn(`Connection ${c.toString()} failed to handle comment.created:`, ex);
                }
            })
        });

        this.queue.on<GitHubWebhookTypes.DiscussionCommentCreatedEvent>("github.discussion_comment.created", async ({data}) => {
            const connections = connManager.getConnectionsForGithubDiscussion(data.repository.owner.login, data.repository.name, data.discussion.number);
            connections.map(async (c) => {
                try {
                    await c.onDiscussionCommentCreated(data);
                } catch (ex) {
                    log.warn(`Connection ${c.toString()} failed to handle comment.created:`, ex);
                }
            })
        });

        this.queue.on<GitHubWebhookTypes.DiscussionCreatedEvent>("github.discussion.created", async ({data}) => {
            if (!this.github) {
                return;
            }
            const spaces = connManager.getConnectionsForGithubRepoDiscussion(data.repository.owner.login, data.repository.name);
            if (spaces.length === 0) {
                log.info(`Not creating discussion ${data.discussion.id} ${data.repository.owner.login}/${data.repository.name}, no target spaces`);
                // We don't want to create any discussions if we have no target spaces.
                return;
            }
            let [discussionConnection] = connManager.getConnectionsForGithubDiscussion(data.repository.owner.login, data.repository.name, data.discussion.id);
            if (!discussionConnection) {
                try {
                    // If we don't have an existing connection for this discussion (likely), then create one.
                    discussionConnection = await GitHubDiscussionConnection.createDiscussionRoom(
                        this.as,
                        null,
                        data.repository.owner.login,
                        data.repository.name,
                        data.discussion,
                        this.tokenStore,
                        this.commentProcessor,
                        this.messageClient,
                    );
                    connManager.push(discussionConnection);
                } catch (ex) {
                    log.error(ex);
                    throw Error('Failed to create discussion room');
                }
            }

            spaces.map(async (c) => {
                try {
                    await c.onDiscussionCreated(discussionConnection);
                } catch (ex) {
                    log.warn(`Failed to add discussion ${c.toString()} failed to handle comment.created:`, ex);
                }
            })
        });

        this.queue.on<JiraIssueEvent>("jira.issue_created", async ({data}) => {
            log.info(`JIRA issue created for project ${data.issue.fields.project.id}, issue id ${data.issue.id}`);
            const connections = connManager.getConnectionsForJiraProject(data.issue.fields.project, "jira.issue_created");

            connections.forEach(async (c) => {
                try {
                    await c.onJiraIssueCreated(data);
                } catch (ex) {
                    log.warn(`Failed to handle jira.issue_created:`, ex);
                }
            });
        });

        this.queue.on<JiraIssueEvent>("jira.issue_updated", async ({data}) => {
            log.info(`JIRA issue created for project ${data.issue.fields.project.id}, issue id ${data.issue.id}`);
            const connections = connManager.getConnectionsForJiraProject(data.issue.fields.project, "jira.issue_updated");

            connections.forEach(async (c) => {
                try {
                    await c.onJiraIssueUpdated(data as JiraIssueUpdatedEvent);
                } catch (ex) {
                    log.warn(`Failed to handle jira.issue_updated:`, ex);
                }
            });
        });
    
    
        this.queue.on<OAuthRequest>("jira.oauth.response", async (msg) => {
            const adminRoom = [...this.adminRooms.values()].find((r) => r.jiraOAuthState === msg.data.state);
            await this.queue.push<boolean>({
                data: !!(adminRoom),
                sender: "Bridge",
                messageId: msg.messageId,
                eventName: "response.jira.oauth.response",
            });
        });

        this.queue.on<JiraOAuthResult>("jira.oauth.tokens", async (msg) => {
            const adminRoom = [...this.adminRooms.values()].find((r) => r.jiraOAuthState === msg.data.state);
            if (!adminRoom) {
                log.warn("Could not find admin room for successful tokens request. This shouldn't happen!");
                return;
            }
            adminRoom.clearJiraOauthState();
            await this.tokenStore.storeUserToken("jira", adminRoom.userId, JSON.stringify(msg.data));
            await adminRoom.sendNotice(`Logged into Jira`);
        });

        this.queue.on<GenericWebhookEvent>("generic-webhook.event", async ({data}) => {
            log.info(`Incoming generic hook ${data.hookId}`);
            const connections = connManager.getConnectionsForGenericWebhook(data.hookId);

            connections.forEach(async (c) => {
                try {
                    await c.onGenericHook(data.hookData);
                } catch (ex) {
                    log.warn(`Failed to handle generic-webhook.event:`, ex);
                }
            });
        });

        // Fetch all room state
        let joinedRooms: string[]|undefined;
        while(joinedRooms === undefined) {
            try {
                log.info("Connecting to homeserver and fetching joined rooms..");
                joinedRooms = await this.as.botIntent.underlyingClient.getJoinedRooms();
                log.info(`Found ${joinedRooms.length} rooms`);
            } catch (ex) {
                // This is our first interaction with the homeserver, so wait if it's not ready yet.
                log.warn("Failed to connect to homeserver:", ex, "retrying in 5s");
                await new Promise((r) => setTimeout(r, 5000));
            }
        }

        // Set the name and avatar of the bot
        if (this.config.bot) {
            // Ensure we are registered before we set a profile
            await this.as.botIntent.ensureRegistered();
            let profile;
            try {
                profile = await this.as.botClient.getUserProfile(this.as.botUserId);
            } catch {
                profile = {}
            }
            if (this.config.bot.avatar && profile.avatar_url !== this.config.bot.avatar) {
                log.info(`Setting avatar to ${this.config.bot.avatar}`);
                await this.as.botClient.setAvatarUrl(this.config.bot.avatar);
            }
            if (this.config.bot.displayname && profile.displayname !== this.config.bot.displayname) {
                log.info(`Setting displayname to ${this.config.bot.displayname}`);
                await this.as.botClient.setDisplayName(this.config.bot.displayname);
            }
        }

        for (const roomId of joinedRooms) {
            log.debug("Fetching state for " + roomId);
            let connections: IConnection[];
            try {
                connections = await connManager.createConnectionsForRoomId(roomId);
            } catch (ex) {
                log.error(`Unable to create connection for ${roomId}`, ex);
                continue;
            }
            if (connections.length) {
                log.info(`Room ${roomId} is connected to: ${connections.join(',')}`);
                connManager.push(...connections);
                continue;
            }

            // TODO: Refactor this to be a connection
            try {
                let accountData = await this.as.botIntent.underlyingClient.getSafeRoomAccountData<AdminAccountData>(
                    BRIDGE_ROOM_TYPE, roomId,
                );
                if (!accountData) {
                    accountData = await this.as.botIntent.underlyingClient.getSafeRoomAccountData<AdminAccountData>(
                        LEGACY_BRIDGE_ROOM_TYPE, roomId,
                    );
                    if (!accountData) {
                        log.debug(`Room ${roomId} has no connections and is not an admin room`);
                        continue;
                    } else {
                        // Upgrade the room
                        await this.as.botClient.setRoomAccountData(BRIDGE_ROOM_TYPE, roomId, accountData);
                    }
                }

                let notifContent;
                try {
                    notifContent = await this.as.botIntent.underlyingClient.getRoomStateEvent(
                        roomId, NotifFilter.StateType, "",
                    );
                } catch (ex) {
                    try {
                        notifContent = await this.as.botIntent.underlyingClient.getRoomStateEvent(
                            roomId, NotifFilter.LegacyStateType, "",
                        );
                    }
                    catch (ex) {
                        // No state yet
                    }
                }
                const adminRoom = await this.setupAdminRoom(roomId, accountData, notifContent || NotifFilter.getDefaultContent());
                // Call this on startup to set the state
                await this.onAdminRoomSettingsChanged(adminRoom, accountData, { admin_user: accountData.admin_user });
                log.info(`Room ${roomId} is connected to: ${adminRoom.toString()}`);
            } catch (ex) {
                log.error(`Failed to setup admin room ${roomId}:`, ex);
            }
        }

        // Handle spaces
        for (const discussion of connManager.getAllConnectionsOfType(GitHubDiscussionSpace)) {
            const user = connManager.getConnectionForGithubUser(discussion.owner);
            if (user) {
                await user.ensureDiscussionInSpace(discussion);
            }
        }

        if (this.config.widgets) {
            await this.widgetApi.start(this.config.widgets.port);
        }
        if (this.provisioningApi) {
            await this.provisioningApi.listen();
        }
        await this.as.begin();
        log.info("Started bridge");
        this.ready = true;
    }

    private async onRoomInvite(roomId: string, event: MatrixEvent<MatrixMemberContent>) {
        if (this.as.isNamespacedUser(event.sender)) {
            /* Do not handle invites from our users */
            return;
        }
        log.info(`Got invite roomId=${roomId} from=${event.sender} to=${event.state_key}`);
        // Room joins can fail over federation
        if (event.state_key !== this.as.botUserId) {
            return this.as.botIntent.underlyingClient.kickUser(this.as.botUserId, roomId, "Bridge does not support DMing ghosts");
        }
        await retry(() => this.as.botIntent.joinRoom(roomId), 5);
        if (event.content.is_direct) {
            const room = await this.setupAdminRoom(roomId, {admin_user: event.sender}, NotifFilter.getDefaultContent());
            await this.as.botIntent.underlyingClient.setRoomAccountData(
                BRIDGE_ROOM_TYPE, roomId, room.accountData,
            );
        }
        // This is a group room, don't add the admin settings and just sit in the room.
    }

    private async onRoomMessage(roomId: string, event: MatrixEvent<MatrixMessageContent>) {
        if (!this.connectionManager) {
            // Not ready yet.
            return;
        }
        if (this.as.isNamespacedUser(event.sender)) {
            /* We ignore messages from our users */
            return;
        }
        if (Date.now() - event.origin_server_ts > 30000) {
            /* We ignore old messages too */
            return;
        }
        log.info(`Got message roomId=${roomId} type=${event.type} from=${event.sender}`);
        log.debug("Content:", JSON.stringify(event));
        const adminRoom = this.adminRooms.get(roomId);

        if (adminRoom) {
            if (adminRoom.userId !== event.sender) {
                return;
            }

            const replyProcessor = new RichRepliesPreprocessor(true);
            const processedReply = await replyProcessor.processEvent(event, this.as.botClient);

            if (processedReply) {
                const metadata: IRichReplyMetadata = processedReply.mx_richreply;
                log.info(`Handling reply to ${metadata.parentEventId} for ${adminRoom.userId}`);
                // This might be a reply to a notification
                try {
                    const ev = metadata.realEvent;
                    const splitParts: string[] = ev.content["uk.half-shot.matrix-hookshot.github.repo"]?.name.split("/");
                    const issueNumber = ev.content["uk.half-shot.matrix-hookshot.github.issue"]?.number;
                    if (splitParts && issueNumber) {
                        log.info(`Handling reply for ${splitParts}${issueNumber}`);
                        const connections = this.connectionManager.getConnectionsForGithubIssue(splitParts[0], splitParts[1], issueNumber);
                        await Promise.all(connections.map(async c => {
                            if (c instanceof GitHubIssueConnection) {
                                return c.onMatrixIssueComment(processedReply);
                            }
                        }));
                    } else {
                        log.info("Missing parts!:", splitParts, issueNumber);
                    }
                } catch (ex) {
                    await adminRoom.sendNotice("Failed to handle repy. You may not be authenticated to do that.");
                    log.error("Reply event could not be handled:", ex);
                }
                return;
            }

            const command = event.content.body;
            if (command) {
                await adminRoom.handleCommand(event.event_id, command);
            }
        }

        for (const connection of this.connectionManager.getAllConnectionsForRoom(roomId)) {
            try {
                if (connection.onMessageEvent) {
                    await connection.onMessageEvent(event);
                }
            } catch (ex) {
                log.warn(`Connection ${connection.toString()} failed to handle message:`, ex);
            }
        }
    }

    private async onRoomJoin(roomId: string, matrixEvent: MatrixEvent<MatrixMemberContent>) {
        if (this.as.botUserId !== matrixEvent.sender) {
            // Only act on bot joins
            return;
        }
        if (!this.connectionManager) {
            // Not ready yet.
            return;
        }

        // Only fetch rooms we have no connections in yet.
        if (!this.connectionManager.isRoomConnected(roomId)) {
            const connections = await this.connectionManager.createConnectionsForRoomId(roomId);
            this.connectionManager.push(...connections);
        }
    }

    private async onRoomEvent(roomId: string, event: MatrixEvent<unknown>) {
        if (!this.connectionManager) {
            // Not ready yet.
            return;
        }
        if (event.state_key) {
            // A state update, hurrah!
            const existingConnections = this.connectionManager.getInterestedForRoomState(roomId, event.type, event.state_key);
            for (const connection of existingConnections) {
                try {
                    if (connection?.onStateUpdate) {
                        connection.onStateUpdate(event);
                    }
                } catch (ex) {
                    log.warn(`Connection ${connection.toString()} failed to handle onStateUpdate:`, ex);
                }
            }
            if (!existingConnections.length) {
                // Is anyone interested in this state?
                const connection = await this.connectionManager.createConnectionForState(roomId, new StateEvent(event));
                if (connection) {
                    log.info(`New connected added to ${roomId}: ${connection.toString()}`);
                    this.connectionManager.push(connection);
                }
            }
            return;
        }

        // We still want to react to our own state events.
        if (event.sender === this.as.botUserId) {
            // It's us
            return;
        }

        for (const connection of this.connectionManager.getAllConnectionsForRoom(roomId)) {
            try {
                if (connection.onEvent) {
                    await connection.onEvent(event);
                }
            } catch (ex) {
                log.warn(`Connection ${connection.toString()} failed to handle onEvent:`, ex);
            }
        }
    }

    private async onQueryRoom(roomAlias: string) {
        log.info("Got room query request:", roomAlias);
        // Determine which type of room it is.
        let res: RegExpExecArray | null;
        res = GitHubIssueConnection.QueryRoomRegex.exec(roomAlias);
        if (res) {
            if (!this.github) {
                throw Error("GitHub is not configured on this bridge");
            }
            try {
                return await GitHubIssueConnection.onQueryRoom(res, {
                    as: this.as,
                    tokenStore: this.tokenStore,
                    messageClient: this.messageClient,
                    commentProcessor: this.commentProcessor,
                    octokit: this.github.octokit,
                });
            } catch (ex) {
                log.error(`Could not handle alias with GitHubIssueConnection`, ex);
                throw ex;
            }
        }

        res = GitHubDiscussionSpace.QueryRoomRegex.exec(roomAlias);
        if (res) {
            if (!this.github) {
                throw Error("GitHub is not configured on this bridge");
            }
            try {
                return await GitHubDiscussionSpace.onQueryRoom(res, {
                    octokit: this.github.octokit,
                    as: this.as,
                });
            } catch (ex) {
                log.error(`Could not handle alias with GitHubRepoConnection`, ex);
                throw ex;
            }
        }

        res = GitHubRepoConnection.QueryRoomRegex.exec(roomAlias);
        if (res) {
            if (!this.github) {
                throw Error("GitHub is not configured on this bridge");
            }
            try {
                return await GitHubRepoConnection.onQueryRoom(res, {
                    as: this.as,
                    tokenStore: this.tokenStore,
                    messageClient: this.messageClient,
                    commentProcessor: this.commentProcessor,
                    octokit: this.github.octokit,
                });
            } catch (ex) {
                log.error(`Could not handle alias with GitHubRepoConnection`, ex);
                throw ex;
            }
        }

        res = GitHubUserSpace.QueryRoomRegex.exec(roomAlias);
        if (res) {
            if (!this.github) {
                throw Error("GitHub is not configured on this bridge");
            }
            try {
                return await GitHubUserSpace.onQueryRoom(res, {
                    octokit: this.github.octokit,
                    as: this.as,
                });
            } catch (ex) {
                log.error(`Could not handle alias with GitHubRepoConnection`, ex);
                throw ex;
            }
        }

        throw Error('No regex matching query pattern');
    }

    private async onAdminRoomSettingsChanged(adminRoom: AdminRoom, settings: AdminAccountData, oldSettings: AdminAccountData) {
        log.debug(`Settings changed for ${adminRoom.userId}`, settings);
        // Make this more efficent.
        if (!oldSettings.github?.notifications?.enabled && settings.github?.notifications?.enabled) {
            log.info(`Notifications enabled for ${adminRoom.userId}`);
            const token = await this.tokenStore.getUserToken("github", adminRoom.userId);
            if (token) {
                log.info(`Notifications enabled for ${adminRoom.userId} and token was found`);
                await this.queue.push<NotificationsEnableEvent>({
                    eventName: "notifications.user.enable",
                    sender: "Bridge",
                    data: {
                        userId: adminRoom.userId,
                        roomId: adminRoom.roomId,
                        token,
                        since: await adminRoom.getNotifSince("github"),
                        filterParticipating: adminRoom.notificationsParticipating("github"),
                        type: "github",
                        instanceUrl: undefined,
                    },
                });
            } else {
                log.warn(`Notifications enabled for ${adminRoom.userId} but no token stored!`);
            }
        } else if (oldSettings.github?.notifications?.enabled && !settings.github?.notifications?.enabled) {
            await this.queue.push<NotificationsDisableEvent>({
                eventName: "notifications.user.disable",
                sender: "Bridge",
                data: {
                    userId: adminRoom.userId,
                    type: "github",
                    instanceUrl: undefined,
                },
            });
        }

        for (const [instanceName, instanceSettings] of Object.entries(settings.gitlab || {})) {
            const instanceUrl = this.config.gitlab?.instances[instanceName].url;
            const token = await this.tokenStore.getUserToken("gitlab", adminRoom.userId, instanceUrl);
            if (token && instanceSettings.notifications.enabled) {
                log.info(`GitLab ${instanceName} notifications enabled for ${adminRoom.userId}`);
                await this.queue.push<NotificationsEnableEvent>({
                    eventName: "notifications.user.enable",
                    sender: "Bridge",
                    data: {
                        userId: adminRoom.userId,
                        roomId: adminRoom.roomId,
                        token,
                        since: await adminRoom.getNotifSince("gitlab", instanceName),
                        filterParticipating: adminRoom.notificationsParticipating("gitlab"),
                        type: "gitlab",
                        instanceUrl,
                    },
                });
            } else if (!instanceSettings.notifications.enabled) {
                log.info(`GitLab ${instanceName} notifications disabled for ${adminRoom.userId}`);
                await this.queue.push<NotificationsDisableEvent>({
                    eventName: "notifications.user.disable",
                    sender: "Bridge",
                    data: {
                        userId: adminRoom.userId,
                        type: "gitlab",
                        instanceUrl,
                    },
                });
            }
        }
        
    }

    private async setupAdminRoom(roomId: string, accountData: AdminAccountData, notifContent: NotificationFilterStateContent) {
        const adminRoom = new AdminRoom(
            roomId, accountData, notifContent, this.as.botIntent, this.tokenStore, this.config,
        );
        adminRoom.on("settings.changed", this.onAdminRoomSettingsChanged.bind(this));
        adminRoom.on("open.project", async (project: ProjectsGetResponseData) => {
            const [connection] = this.connectionManager?.getForGitHubProject(project.id) || [];
            if (!connection) {
                const connection = await GitHubProjectConnection.onOpenProject(project, this.as, adminRoom.userId);
                this.connectionManager?.push(connection);
            } else {
                await this.as.botClient.inviteUser(adminRoom.userId, connection.roomId);
            }
        });
        // adminRoom.on("open.discussion", async (owner: string, repo: string, discussions: Discussion) => {
        //     const connection = await GitHubDiscussionConnection.createDiscussionRoom(
        //         this.as, adminRoom.userId, owner, repo, discussions, this.tokenStore, this.commentProcessor, this.messageClient,
        //     );
        //     this.connections.push(connection);
        // });
        adminRoom.on("open.gitlab-issue", async (issueInfo: GetIssueOpts, res: GetIssueResponse, instanceName: string, instance: GitLabInstance) => {
            const [ connection ] = this.connectionManager?.getConnectionsForGitLabIssue(instance, issueInfo.projects, issueInfo.issue) || [];
            if (connection) {
                return this.as.botClient.inviteUser(adminRoom.userId, connection.roomId);
            } 
            const newConnection = await GitLabIssueConnection.createRoomForIssue(
                instanceName,
                instance,
                res,
                issueInfo.projects,
                this.as,
                this.tokenStore, 
                this.commentProcessor,
                this.messageClient
            );
            this.connectionManager?.push(newConnection);
            return this.as.botClient.inviteUser(adminRoom.userId, newConnection.roomId);
        });
        this.adminRooms.set(roomId, adminRoom);
        if (this.config.widgets?.addToAdminRooms && this.config.widgets.publicUrl) {
            await adminRoom.setupWidget();
        }
        log.info(`Setup ${roomId} as an admin room for ${adminRoom.userId}`);
        return adminRoom;
    }
}<|MERGE_RESOLUTION|>--- conflicted
+++ resolved
@@ -28,12 +28,9 @@
 import { UserTokenStore } from "./UserTokenStore";
 import * as GitHubWebhookTypes from "@octokit/webhooks-types";
 import LogWrapper from "./LogWrapper";
-<<<<<<< HEAD
 import { Provisioner } from "./provisioning/provisioner";
-=======
 import { JiraOAuthResult } from "./Jira/Types";
 import { AdminAccountData } from "./AdminRoomCommandHandler";
->>>>>>> fa3815ac
 const log = new LogWrapper("Bridge");
 
 export class Bridge {
